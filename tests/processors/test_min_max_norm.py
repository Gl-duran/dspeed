import numpy as np

from dspeed.processors import min_max_norm


def test_min_max_norm(compare_numba_vs_python):
    """Testing function for the max_min_norm processor."""

    # set up values to use for each test case
    len_wf = 10

    # ensure that if there is a nan in w_in, all nans are outputted
    w_in = np.ones(len_wf)
    w_in[4] = np.nan
<<<<<<< HEAD
    a = np.array([1])
    assert np.all(
        np.isnan(
            compare_numba_vs_python(min_max_norm, w_in, a, a)
        )
    )
    
    # test for division by 0
    w_in = np.ones(len_wf)
    a = np.array([0])
    w_out_expected = np.ones(len_wf)
    assert np.allclose(
        compare_numba_vs_python(min_max_norm, w_in, a, a),
        w_out_expected
    )
    
    # test for abs(a_max) > abs(a_min)
    a_max = np.array([2])
    a_min = np.array([-1])
    w_out_expected = np.ones(len_wf)/abs(a_max[0])
=======
    w_out = np.empty(len_wf)
    assert np.isnan(compare_numba_vs_python(min_max_norm, w_in, -1, 1, w_out))

    # test for division by 0
    w_in = np.ones(len_wf)
    w_out = np.ones(len_wf)
    assert np.all(compare_numba_vs_python(min_max_norm, w_in, 0, 0, w_out))

    # test for abs(a_max) > abs(a_min)
    w_in = np.ones(len_wf)
    a_max = 2
    a_min = -1
    w_out = np.ones(len_wf)
    w_out_expected = np.ones(len_wf) / abs(a_max)
>>>>>>> 5356dc4f
    assert np.allclose(
        compare_numba_vs_python(min_max_norm, w_in, a_min, a_max),
        w_out_expected
    )

    # test for abs(a_max) < abs(a_min)
<<<<<<< HEAD
    a_max = np.array([1])
    a_min = np.array([-2])
    w_out_expected = np.ones(len_wf)/abs(a_min[0])
=======
    w_in = np.ones(len_wf)
    a_max = 1
    a_min = -2
    w_out = np.ones(len_wf)
    w_out_expected = np.ones(len_wf) / abs(a_min)
>>>>>>> 5356dc4f
    assert np.allclose(
        compare_numba_vs_python(min_max_norm, w_in, a_min, a_max),
        w_out_expected
    )<|MERGE_RESOLUTION|>--- conflicted
+++ resolved
@@ -12,7 +12,6 @@
     # ensure that if there is a nan in w_in, all nans are outputted
     w_in = np.ones(len_wf)
     w_in[4] = np.nan
-<<<<<<< HEAD
     a = np.array([1])
     assert np.all(
         np.isnan(
@@ -33,39 +32,15 @@
     a_max = np.array([2])
     a_min = np.array([-1])
     w_out_expected = np.ones(len_wf)/abs(a_max[0])
-=======
-    w_out = np.empty(len_wf)
-    assert np.isnan(compare_numba_vs_python(min_max_norm, w_in, -1, 1, w_out))
-
-    # test for division by 0
-    w_in = np.ones(len_wf)
-    w_out = np.ones(len_wf)
-    assert np.all(compare_numba_vs_python(min_max_norm, w_in, 0, 0, w_out))
-
-    # test for abs(a_max) > abs(a_min)
-    w_in = np.ones(len_wf)
-    a_max = 2
-    a_min = -1
-    w_out = np.ones(len_wf)
-    w_out_expected = np.ones(len_wf) / abs(a_max)
->>>>>>> 5356dc4f
     assert np.allclose(
         compare_numba_vs_python(min_max_norm, w_in, a_min, a_max),
         w_out_expected
     )
 
     # test for abs(a_max) < abs(a_min)
-<<<<<<< HEAD
     a_max = np.array([1])
     a_min = np.array([-2])
     w_out_expected = np.ones(len_wf)/abs(a_min[0])
-=======
-    w_in = np.ones(len_wf)
-    a_max = 1
-    a_min = -2
-    w_out = np.ones(len_wf)
-    w_out_expected = np.ones(len_wf) / abs(a_min)
->>>>>>> 5356dc4f
     assert np.allclose(
         compare_numba_vs_python(min_max_norm, w_in, a_min, a_max),
         w_out_expected
