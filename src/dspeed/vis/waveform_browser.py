--- conflicted
+++ resolved
@@ -417,7 +417,6 @@
                 lines.append(Line2D(x, y))
                 self._update_auto_limit(x, y)
 
-<<<<<<< HEAD
             elif isinstance(
                 data, (lh5.Array, lh5.ArrayOfEqualSizedArrays, lh5.VectorOfVectors)
             ):
@@ -426,16 +425,6 @@
                 else:
                     vals = data[i_tb]
 
-=======
-            elif isinstance(data, lgdo.ArrayOfEqualSizedArrays):
-                y = data.nda[i_tb, :] / norm
-                x = np.arange(len(y), dtype="float")
-                lines.append(Line2D(x, y))
-                self._update_auto_limit(x, y)
-
-            elif isinstance(data, lgdo.Array):
-                val = data.nda[i_tb]
->>>>>>> 71e3f9c7
                 unit = data.attrs.get("units", None)
                 if unit and unit in ureg and ureg.is_compatible_with(unit, self.x_unit):
                     # Vertical line
